--- conflicted
+++ resolved
@@ -255,13 +255,8 @@
 @software{genomics_toolkit,
   title = {GenomicsToolkit: A comprehensive bioinformatics pipeline},
   author = {Felix Borrego},
-<<<<<<< HEAD
-  year = {2024},
+  year = {2025},
   url = {https://github.com/Febo2788/genomics-toolkit}
-=======
-  year = {2025},
-  url = {https://github.com/yourusername/genomics-toolkit}
->>>>>>> 2e6c5510
 }
 ```
 
